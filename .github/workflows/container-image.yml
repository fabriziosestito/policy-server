--- conflicted
+++ resolved
@@ -8,43 +8,6 @@
         value: ${{ jobs.build.outputs.digest }}
 
 jobs:
-<<<<<<< HEAD
-  cross-build:
-    name: Cross compile policy-server binary
-    runs-on: ubuntu-latest
-
-    strategy:
-      matrix:
-        targetarch:
-          - aarch64
-          - x86_64
-
-    steps:
-      - name: Checkout code
-        uses: actions/checkout@eef61447b9ff4aafe5dcd4e0bbf5d482be7e7871 # v4.2.1
-
-      - name: Setup rust toolchain
-        uses: actions-rs/toolchain@16499b5e05bf2e26879000db0c1d13f7e13fa3af # v1.0.7
-        with:
-          toolchain: stable
-          target: ${{matrix.targetarch}}-unknown-linux-musl
-          override: true
-
-      - uses: actions-rs/cargo@844f36862e911db73fe0815f00a4a2602c279505 # v1.0.3
-        with:
-          use-cross: true
-          command: build
-          args: --release --target ${{matrix.targetarch}}-unknown-linux-musl
-
-      - name: Upload policy-server binary
-        uses: actions/upload-artifact@b4b15b8c7c6ac21ea08fcf65892d2ee8f75cf882 # v4.4.3
-        with:
-          name: policy-server-${{ matrix.targetarch }}
-          path: |
-            target/${{ matrix.targetarch }}-unknown-linux-musl/release/policy-server
-
-=======
->>>>>>> 9981f510
   build:
     name: Build container image
     permissions:
@@ -59,13 +22,10 @@
     steps:
       - name: Checkout code
         uses: actions/checkout@eef61447b9ff4aafe5dcd4e0bbf5d482be7e7871 # v4.2.1
-<<<<<<< HEAD
-=======
 
       - name: Install cosign
         uses: sigstore/cosign-installer@4959ce089c160fddf62f7b42464195ba1a56d382 # v3.6.0
 
->>>>>>> 9981f510
       - name: Set up QEMU
         uses: docker/setup-qemu-action@49b3bc8e6bdd4a60e6116a5414239cba5943d3cf # v3.2.0
 
